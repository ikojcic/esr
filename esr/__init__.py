from esr.model import Model
from esr.model import load_model
from esr.model import minimal_mesh
from os import listdir
from os.path import join
<<<<<<< HEAD
from esr.metrics import Metric
from esr.metrics import L2norm
=======
from esr.inverse_methods import InverseMethod
from esr.inverse_methods import PseudoInverse
from esr.inverse_methods import TikhonovInverse
from esr.source_simulation import SourceSimulator
from esr.source_simulation import PointSourceSimulator
from esr.source_simulation import SpreadSourceSimulator
from esr.noise_simulation import NoiseSimulator
from esr.noise_simulation import GaussianNoiseSimulator
from esr.noise_simulation import NoiselessSimulator
>>>>>>> 3754e81b


def load_models(models_path):
    """
    Loads the files from model directory (this directory should contain
    cortex in GIfTI (.gii) format and forward operator in HDF format.
    Args:
         model_path: The path to the model's directory.
    """

    all_models = []
    models_path = models_path
    all_paths = [join(models_path, model_id) for model_id in listdir(models_path)]

    for model_path in all_paths:
        model = load_model(model_path)
        all_models.append(model)

    return all_models<|MERGE_RESOLUTION|>--- conflicted
+++ resolved
@@ -3,10 +3,9 @@
 from esr.model import minimal_mesh
 from os import listdir
 from os.path import join
-<<<<<<< HEAD
+
 from esr.metrics import Metric
 from esr.metrics import L2norm
-=======
 from esr.inverse_methods import InverseMethod
 from esr.inverse_methods import PseudoInverse
 from esr.inverse_methods import TikhonovInverse
@@ -16,7 +15,6 @@
 from esr.noise_simulation import NoiseSimulator
 from esr.noise_simulation import GaussianNoiseSimulator
 from esr.noise_simulation import NoiselessSimulator
->>>>>>> 3754e81b
 
 
 def load_models(models_path):
