from esr.model import Model
from esr.model import load_model
from esr.model import minimal_mesh
from os import listdir
from os.path import join
<<<<<<< HEAD
import nimesh
import pandas as pd
import numpy as np
from esr.inverse_methods import InverseMethod
from esr.inverse_methods import PseudoInverse
from esr.inverse_methods import TikhonovInverse
=======
>>>>>>> 378e06c0


def load_models(models_path):
    """
    Loads the files from model directory (this directory should contain
    cortex in GIfTI (.gii) format and forward operator in HDF format.
    Args:
         model_path: The path to the model's directory.
    """

    all_models = []
    models_path = models_path
    all_paths = [join(models_path, model_id) for model_id in listdir(models_path)]

    for model_path in all_paths:
        model = load_model(model_path)
        all_models.append(model)

    return all_models<|MERGE_RESOLUTION|>--- conflicted
+++ resolved
@@ -3,15 +3,9 @@
 from esr.model import minimal_mesh
 from os import listdir
 from os.path import join
-<<<<<<< HEAD
-import nimesh
-import pandas as pd
-import numpy as np
 from esr.inverse_methods import InverseMethod
 from esr.inverse_methods import PseudoInverse
 from esr.inverse_methods import TikhonovInverse
-=======
->>>>>>> 378e06c0
 
 
 def load_models(models_path):
